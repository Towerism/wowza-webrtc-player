--- conflicted
+++ resolved
@@ -120,7 +120,7 @@
       await pc.setLocalDescription(description);
 
       const { iceCandidates } = await wowza.sendResponse(description);
-      iceCandidates.forEach(ice => {
+      iceCandidates.forEach((ice) => {
         pc.attachIceCandidate(ice);
       });
     } finally {
@@ -144,19 +144,14 @@
       const enhancer = new SDPEnhancer(this.videoConfigs, this.audioConfigs);
       const description = await pc.createOffer();
       const upgradedDescription = this.sdpHandler
-        ? this.sdpHandler(description, sdp => enhancer.transform(sdp))
+        ? this.sdpHandler(description, (sdp) => enhancer.transform(sdp))
         : enhancer.transform(description);
 
       await pc.setLocalDescription(upgradedDescription);
       const { sdp, iceCandidates } = await wowza.sendOffer(upgradedDescription);
 
-<<<<<<< HEAD
-      pc.setRemoteDescription(sdp);
-      iceCandidates.forEach(ice => {
-=======
       await pc.setRemoteDescription(sdp);
       iceCandidates.forEach((ice) => {
->>>>>>> c14c9398
         pc.attachIceCandidate(ice);
       });
     } finally {
